# vim: ft=python fileencoding=utf-8 sts=4 sw=4 et:

# Copyright 2014 Florian Bruhin (The Compiler) <mail@qutebrowser.org>
#
# This file is part of qutebrowser.
#
# qutebrowser is free software: you can redistribute it and/or modify
# it under the terms of the GNU General Public License as published by
# the Free Software Foundation, either version 3 of the License, or
# (at your option) any later version.
#
# qutebrowser is distributed in the hope that it will be useful,
# but WITHOUT ANY WARRANTY; without even the implied warranty of
# MERCHANTABILITY or FITNESS FOR A PARTICULAR PURPOSE.  See the
# GNU General Public License for more details.
#
# You should have received a copy of the GNU General Public License
# along with qutebrowser.  If not, see <http://www.gnu.org/licenses/>.

"""Other utilities which don't fit anywhere else. """

import os
import io
import re
import sys
import enum
import shlex
import inspect
import os.path
import urllib.request
import urllib.parse
import collections
import functools
import contextlib

from PyQt5.QtCore import QCoreApplication, QStandardPaths, Qt
from PyQt5.QtGui import QKeySequence, QColor
import pkg_resources

import qutebrowser
<<<<<<< HEAD
from qutebrowser.utils import qtutils, log
=======
from qutebrowser.utils import usertypes, qtutils
>>>>>>> cb534329


def elide(text, length):
    """Elide text so it uses a maximum of length chars."""
    if length < 1:
        raise ValueError("length must be >= 1!")
    if len(text) <= length:
        return text
    else:
        return text[:length - 1] + '\u2026'


def compact_text(text, elidelength=None):
    """Remove leading whitespace and newlines from a text and maybe elide it.

    FIXME: Add tests.

    Args:
        text: The text to compact.
        elidelength: To how many chars to elide.
    """
    out = []
    for line in text.splitlines():
        out.append(line.strip())
    out = ''.join(out)
    if elidelength is not None:
        out = elide(out, elidelength)
    return out


def read_file(filename):
    """Get the contents of a file contained with qutebrowser.

    Args:
        filename: The filename to open as string.

    Return:
        The file contents as string.
    """
    if hasattr(sys, 'frozen'):
        # cx_Freeze doesn't support pkg_resources :(
        fn = os.path.join(os.path.dirname(sys.executable), filename)
        with open(fn, 'r', encoding='utf-8') as f:
            return f.read()
    else:
        data = pkg_resources.resource_string(qutebrowser.__name__, filename)
        return data.decode('UTF-8')


def dotted_getattr(obj, path):
    """getattr supporting the dot notation.

    Args:
        obj: The object where to start.
        path: A dotted object path as a string.

    Return:
        The object at path.
    """
    return functools.reduce(getattr, path.split('.'), obj)


def _get_lexer(s):
    """Get an shlex lexer for safe_shlex_split."""
    if s is None:
        raise TypeError("Refusing to create a lexer with s=None!")
    lexer = shlex.shlex(s, posix=True)
    lexer.whitespace_split = True
    lexer.commenters = ''
    return lexer


def safe_shlex_split(s):
    r"""Split a string via shlex safely (don't bail out on unbalanced quotes).

    We split while the user is typing (for completion), and as
    soon as ", ' or \ is typed, the string is invalid for shlex,
    because it encounters EOF while in quote/escape state.

    Here we fix this error temporarely so shlex doesn't blow up,
    and then retry splitting again.

    Since shlex raises ValueError in both cases we unfortunately
    have to parse the exception string...

    We try 3 times so multiple errors can be fixed.
    """
    orig_s = s
    for i in range(3):
        lexer = _get_lexer(s)
        try:
            tokens = list(lexer)
        except ValueError as e:
            if str(e) not in ("No closing quotation", "No escaped character"):
                raise
            # eggs "bacon ham -> eggs "bacon ham"
            # eggs\ -> eggs\\
            if lexer.state not in lexer.escape + lexer.quotes:
                raise AssertionError(
                    "Lexer state is >{}< while parsing >{}< (attempted fixup: "
                    ">{}<)".format(lexer.state, orig_s, s))
            s += lexer.state
        else:
            return tokens
    # We should never arrive here.
    raise AssertionError(
        "Gave up splitting >{}< after {} tries. Attempted fixup: >{}<.".format(
            orig_s, i, s))  # pylint: disable=undefined-loop-variable


def pastebin(text):
    """Paste the text into a pastebin and return the URL."""
    api_url = 'http://paste.the-compiler.org/api/'
    data = {
        'text': text,
        'title': "qutebrowser crash",
        'name': "qutebrowser",
    }
    encoded_data = urllib.parse.urlencode(data).encode('utf-8')
    create_url = urllib.parse.urljoin(api_url, 'create')
    headers = {
        'Content-Type': 'application/x-www-form-urlencoded;charset=utf-8'
    }
    request = urllib.request.Request(create_url, encoded_data, headers)
    response = urllib.request.urlopen(request)
    url = response.read().decode('utf-8').rstrip()
    if not url.startswith('http'):
        raise ValueError("Got unexpected response: {}".format(url))
    return url


def get_standard_dir(typ):
    """Get the directory where files of the given type should be written to.

    Args:
        typ: A member of the QStandardPaths::StandardLocation enum,
             see http://qt-project.org/doc/qt-5/qstandardpaths.html#StandardLocation-enum
    """
    qapp = QCoreApplication.instance()
    orgname = qapp.organizationName()
    # We need to temporarely unset the organisationname here since the
    # webinspector wants it to be set to store its persistent data correctly,
    # but we don't want that to happen.
    qapp.setOrganizationName(None)
    try:
        path = QStandardPaths.writableLocation(typ)
        if not path:
            raise ValueError("QStandardPaths returned an empty value!")
        # Qt seems to use '/' as path separator even on Windows...
        path = path.replace('/', os.sep)
        appname = qapp.applicationName()
        if (typ == QStandardPaths.ConfigLocation and
                path.split(os.sep)[-1] != appname):
            # WORKAROUND - see
            # https://bugreports.qt-project.org/browse/QTBUG-38872
            path = os.path.join(path, appname)
        if not os.path.exists(path):
            os.makedirs(path)
        return path
    finally:
        qapp.setOrganizationName(orgname)


def actute_warning():
    """Display a warning about the dead_actute issue if needed."""
    # WORKAROUND (remove this when we bump the requirements to 5.3.0)
    # Non linux OS' aren't affected
    if not sys.platform.startswith('linux'):
        return
    # If no compose file exists for some reason, we're not affected
    if not os.path.exists('/usr/share/X11/locale/en_US.UTF-8/Compose'):
        return
    # Qt >= 5.3 doesn't seem to be affected
    try:
        if qtutils.version_check('5.3.0'):
            return
    except ValueError:
        pass
    with open('/usr/share/X11/locale/en_US.UTF-8/Compose', 'r',
              encoding='utf-8') as f:
        for line in f:
            if '<dead_actute>' in line:
                if sys.stdout is not None:
                    sys.stdout.flush()
                print("Note: If you got a 'dead_actute' warning above, that "
                      "is not a bug in qutebrowser! See "
                      "https://bugs.freedesktop.org/show_bug.cgi?id=69476 for "
                      "details.")
                break


def _get_color_percentage(a_c1, a_c2, a_c3, b_c1, b_c2, b_c3, percent):
    """Get a color which is percent% interpolated between start and end.

    Args:
        a_c1, a_c2, a_c3: Start color components (R, G, B / H, S, V / H, S, L)
        b_c1, b_c2, b_c3: End color components (R, G, B / H, S, V / H, S, L)
        percent: Percentage to interpolate, 0-100.
                 0: Start color will be returned.
                 100: End color will be returned.

    Return:
        A (c1, c2, c3) tuple with the interpolated color components.

    Raise:
        ValueError if the percentage was invalid.
    """
    if not 0 <= percent <= 100:
        raise ValueError("percent needs to be between 0 and 100!")
    out_c1 = round(a_c1 + (b_c1 - a_c1) * percent / 100)
    out_c2 = round(a_c2 + (b_c2 - a_c2) * percent / 100)
    out_c3 = round(a_c3 + (b_c3 - a_c3) * percent / 100)
    return (out_c1, out_c2, out_c3)


def interpolate_color(start, end, percent, colorspace=QColor.Rgb):
    """Get an interpolated color value.

    Args:
        start: The start color.
        end: The end color.
        percent: Which value to get (0 - 100)
        colorspace: The desired interpolation colorsystem,
                    QColor::{Rgb,Hsv,Hsl} (from QColor::Spec enum)

    Return:
        The interpolated QColor, with the same spec as the given start color.

    Raise:
        ValueError if invalid parameters are passed.
    """
    qtutils.ensure_valid(start)
    qtutils.ensure_valid(end)
    out = QColor()
    if colorspace == QColor.Rgb:
        a_c1, a_c2, a_c3, _alpha = start.getRgb()
        b_c1, b_c2, b_c3, _alpha = end.getRgb()
        components = _get_color_percentage(a_c1, a_c2, a_c3, b_c1, b_c2, b_c3,
                                           percent)
        out.setRgb(*components)
    elif colorspace == QColor.Hsv:
        a_c1, a_c2, a_c3, _alpha = start.getHsv()
        b_c1, b_c2, b_c3, _alpha = end.getHsv()
        components = _get_color_percentage(a_c1, a_c2, a_c3, b_c1, b_c2, b_c3,
                                           percent)
        out.setHsv(*components)
    elif colorspace == QColor.Hsl:
        a_c1, a_c2, a_c3, _alpha = start.getHsl()
        b_c1, b_c2, b_c3, _alpha = end.getHsl()
        components = _get_color_percentage(a_c1, a_c2, a_c3, b_c1, b_c2, b_c3,
                                           percent)
        out.setHsl(*components)
    else:
        raise ValueError("Invalid colorspace!")
    out = out.convertTo(start.spec())
    qtutils.ensure_valid(out)
    return out


def format_seconds(total_seconds):
    """Format a count of seconds to get a [H:]M:SS string."""
    prefix = '-' if total_seconds < 0 else ''
    hours, rem = divmod(abs(round(total_seconds)), 3600)
    minutes, seconds = divmod(rem, 60)
    chunks = []
    if hours:
        chunks.append(str(hours))
        min_format = '{:02}'
    else:
        min_format = '{}'
    chunks.append(min_format.format(minutes))
    chunks.append('{:02}'.format(seconds))
    return prefix + ':'.join(chunks)


def format_size(size, base=1024, suffix=''):
    """Format a byte size so it's human readable.

    Inspired by http://stackoverflow.com/q/1094841
    """
    prefixes = ['', 'k', 'M', 'G', 'T', 'P', 'E', 'Z', 'Y']
    if size is None:
        return '?.??' + suffix
    for p in prefixes:
        if -base < size < base:
            return '{:.02f}{}{}'.format(size, p, suffix)
        size /= base
    return '{:.02f}{}{}'.format(size, prefixes[-1], suffix)


def key_to_string(key):
    """Convert a Qt::Key member to a meaningful name.

    Args:
        key: A Qt::Key member.

    Return:
        A name of the key as a string.
    """
    special_names_str = {
        # Some keys handled in a weird way by QKeySequence::toString.
        # See https://bugreports.qt-project.org/browse/QTBUG-40030
        # Most are unlikely to be ever needed, but you never know ;)
        # For dead/combining keys, we return the corresponding non-combining
        # key, as that's easier to add to the config.
        'Key_Blue': 'Blue',
        'Key_Calendar': 'Calendar',
        'Key_ChannelDown': 'Channel Down',
        'Key_ChannelUp': 'Channel Up',
        'Key_ContrastAdjust': 'Contrast Adjust',
        'Key_Dead_Abovedot': '˙',
        'Key_Dead_Abovering': '˚',
        'Key_Dead_Acute': '´',
        'Key_Dead_Belowdot': 'Belowdot',
        'Key_Dead_Breve': '˘',
        'Key_Dead_Caron': 'ˇ',
        'Key_Dead_Cedilla': '¸',
        'Key_Dead_Circumflex': '^',
        'Key_Dead_Diaeresis': '¨',
        'Key_Dead_Doubleacute': '˝',
        'Key_Dead_Grave': '`',
        'Key_Dead_Hook': 'Hook',
        'Key_Dead_Horn': 'Horn',
        'Key_Dead_Iota': 'Iota',
        'Key_Dead_Macron': '¯',
        'Key_Dead_Ogonek': '˛',
        'Key_Dead_Semivoiced_Sound': 'Semivoiced Sound',
        'Key_Dead_Tilde': '~',
        'Key_Dead_Voiced_Sound': 'Voiced Sound',
        'Key_Exit': 'Exit',
        'Key_Green': 'Green',
        'Key_Guide': 'Guide',
        'Key_Info': 'Info',
        'Key_LaunchG': 'LaunchG',
        'Key_LaunchH': 'LaunchH',
        'Key_MediaLast': 'MediaLast',
        'Key_Memo': 'Memo',
        'Key_MicMute': 'Mic Mute',
        'Key_Mode_switch': 'Mode switch',
        'Key_Multi_key': 'Multi key',
        'Key_PowerDown': 'Power Down',
        'Key_Red': 'Red',
        'Key_Settings': 'Settings',
        'Key_SingleCandidate': 'Single Candidate',
        'Key_ToDoList': 'Todo List',
        'Key_TouchpadOff': 'Touchpad Off',
        'Key_TouchpadOn': 'Touchpad On',
        'Key_TouchpadToggle': 'Touchpad toggle',
        'Key_Yellow': 'Yellow',
    }
    # We now build our real special_names dict from the string mapping above.
    # The reason we don't do this directly is that certain Qt versions don't
    # have all the keys, so we want to ignore AttributeErrors.
    special_names = {}
    for k, v in special_names_str.items():
        try:
            special_names[getattr(Qt, k)] = v
        except AttributeError:
            pass
    # Now we check if the key is any special one - if not, we use
    # QKeySequence::toString.
    try:
        return special_names[key]
    except KeyError:
        name = QKeySequence(key).toString()
        morphings = {
            'Backtab': 'Tab',
            'Esc': 'Escape',
        }
        if name in morphings:
            return morphings[name]
        else:
            return name


def keyevent_to_string(e):
    """Convert a QKeyEvent to a meaningful name.

    Args:
        e: A QKeyEvent.

    Return:
        A name of the key (combination) as a string or
        None if only modifiers are pressed..
    """
    modmask2str = collections.OrderedDict([
        (Qt.ControlModifier, 'Ctrl'),
        (Qt.AltModifier, 'Alt'),
        (Qt.MetaModifier, 'Meta'),
        (Qt.ShiftModifier, 'Shift'),
    ])
    modifiers = (Qt.Key_Control, Qt.Key_Alt, Qt.Key_Shift, Qt.Key_Meta,
                 Qt.Key_AltGr, Qt.Key_Super_L, Qt.Key_Super_R,
                 Qt.Key_Hyper_L, Qt.Key_Hyper_R, Qt.Key_Direction_L,
                 Qt.Key_Direction_R)
    if e.key() in modifiers:
        # Only modifier pressed
        return None
    mod = e.modifiers()
    parts = []
    for (mask, s) in modmask2str.items():
        if mod & mask:
            parts.append(s)
    parts.append(key_to_string(e.key()))
    return '+'.join(parts)


def normalize_keystr(keystr):
    """Normalize a keystring like Ctrl-Q to a keystring like Ctrl+Q.

    Args:
        keystr: The key combination as a string.

    Return:
        The normalized keystring.
    """
    replacements = (
        ('Control', 'Ctrl'),
        ('Windows', 'Meta'),
        ('Mod1', 'Alt'),
        ('Mod4', 'Meta'),
    )
    for (orig, repl) in replacements:
        keystr = keystr.replace(orig, repl)
    for mod in ('Ctrl', 'Meta', 'Alt', 'Shift'):
        keystr = keystr.replace(mod + '-', mod + '+')
    return keystr.lower()


class FakeIOStream(io.TextIOBase):

    """A fake file-like stream which calls a function for write-calls."""

    def __init__(self, write_func):
        self.write = write_func

    def flush(self):
        """This is only here to satisfy pylint."""
        return super().flush()

    def isatty(self):
        """This is only here to satisfy pylint."""
        return super().isatty()


@contextlib.contextmanager
def fake_io(write_func):
    """Run code with stdout and stderr replaced by FakeIOStreams.

    Args:
        write_func: The function to call when write is called.
    """
    old_stdout = sys.stdout
    old_stderr = sys.stderr
    fake_stderr = FakeIOStream(write_func)
    fake_stdout = FakeIOStream(write_func)
    sys.stderr = fake_stderr
    sys.stdout = fake_stdout
    yield
    # If the code we did run did change sys.stdout/sys.stderr, we leave it
    # unchanged. Otherwise, we reset it.
    if sys.stdout is fake_stdout:
        sys.stdout = old_stdout
    if sys.stderr is fake_stderr:
        sys.stderr = old_stderr


@contextlib.contextmanager
def disabled_excepthook():
    """Run code with the exception hook temporarely disabled."""
    old_excepthook = sys.excepthook
    sys.excepthook = sys.__excepthook__
    yield
    # If the code we did run did change sys.excepthook, we leave it
    # unchanged. Otherwise, we reset it.
    if sys.excepthook is sys.__excepthook__:
        sys.excepthook = old_excepthook


<<<<<<< HEAD
class prevent_exceptions:  # pylint: disable=invalid-name

    """Decorator to ignore and log exceptions.

    This needs to be used for some places where PyQt segfaults on exceptions or
    silently ignores them.

    We used to re-raise the exception with a single-shot QTimer in a similiar
    case, but that lead to a strange proble with a KeyError with some random
    jinja template stuff as content. For now, we only log it, so it doesn't
    pass 100% silently.

    This could also be a function, but as a class (with a "wrong" name) it's
    much cleaner to implement.

    Attributes:
        retval: The value to return in case of an exception.
        predicate: The condition which needs to be True to prevent exceptions
    """

    def __init__(self, retval, predicate=True):
        """Save decorator arguments.

        Gets called on parse-time with the decorator arguments.

        Args:
            See class attributes.
        """
        self.retval = retval
        self.predicate = predicate

    def __call__(self, func):
        """Gets called when a function should be decorated.

        Args:
            func: The function to be decorated.

        Return:
            The decorated function.
        """
        if not self.predicate:
            return func

        retval = self.retval

        @functools.wraps(func)
        def wrapper(*args, **kwargs):  # pylint: disable=missing-docstring
            try:
                return func(*args, **kwargs)
            except BaseException:
                log.misc.exception("Error in {}".format(func.__qualname__))
                return retval

        return wrapper
=======
def is_enum(obj):
    """Check if a given object is an enum."""
    try:
        return issubclass(obj, enum.Enum)
    except TypeError:
        return False


def is_git_repo():
    """Check if we're running from a git repository."""
    gitfolder = os.path.join(qutebrowser.basedir, os.path.pardir, '.git')
    return os.path.isdir(gitfolder)


def docs_up_to_date(path):
    """Check if the generated html documentation is up to date.

    Args:
        path: The path of the document to check.

    Return:
        True if they are up to date or we couldn't check.
        False if they are outdated.
    """
    if hasattr(sys, 'frozen') or not is_git_repo():
        return True
    html_path = os.path.join(qutebrowser.basedir, 'html', 'doc', path)
    filename = os.path.splitext(path)[0]
    asciidoc_path = os.path.join(qutebrowser.basedir, os.path.pardir,
                                 'doc', 'help', filename + '.asciidoc')
    try:
        html_time = os.path.getmtime(html_path)
        asciidoc_time = os.path.getmtime(asciidoc_path)
    except FileNotFoundError:
        return True
    return asciidoc_time <= html_time


class DocstringParser:

    """Generate documentation based on a docstring of a command handler.

    The docstring needs to follow the format described in HACKING.
    """

    State = usertypes.enum('State', 'short', 'desc', 'desc_hidden',
                           'arg_start', 'arg_inside', 'misc')

    def __init__(self, func):
        """Constructor.

        Args:
            func: The function to parse the docstring for.
        """
        self.state = self.State.short
        self.short_desc = []
        self.long_desc = []
        self.arg_descs = collections.OrderedDict()
        self.cur_arg_name = None
        self.handlers = {
            self.State.short: self._parse_short,
            self.State.desc: self._parse_desc,
            self.State.desc_hidden: self._skip,
            self.State.arg_start: self._parse_arg_start,
            self.State.arg_inside: self._parse_arg_inside,
            self.State.misc: self._skip,
        }
        doc = inspect.getdoc(func)
        for line in doc.splitlines():
            handler = self.handlers[self.state]
            stop = handler(line)
            if stop:
                break
        for k, v in self.arg_descs.items():
            self.arg_descs[k] = ' '.join(v).replace(', or None', '')
        self.long_desc = ' '.join(self.long_desc)
        self.short_desc = ' '.join(self.short_desc)

    def _process_arg(self, line):
        """Helper method to process a line like 'fooarg: Blah blub'."""
        self.cur_arg_name, argdesc = line.split(':', maxsplit=1)
        self.cur_arg_name = self.cur_arg_name.strip().lstrip('*')
        self.arg_descs[self.cur_arg_name] = [argdesc.strip()]

    def _skip(self, line):
        """Handler to ignore everything until we get 'Args:'."""
        if line.startswith('Args:'):
            self.state = self.State.arg_start

    def _parse_short(self, line):
        """Parse the short description (first block) in the docstring."""
        if not line:
            self.state = self.State.desc
        else:
            self.short_desc.append(line.strip())

    def _parse_desc(self, line):
        """Parse the long description in the docstring."""
        if line.startswith('Args:'):
            self.state = self.State.arg_start
        elif line.startswith('Emit:') or line.startswith('Raise:'):
            self.state = self.State.misc
        elif line.strip() == '//':
            self.state = self.State.desc_hidden
        elif line.strip():
            self.long_desc.append(line.strip())

    def _parse_arg_start(self, line):
        """Parse first argument line."""
        self._process_arg(line)
        self.state = self.State.arg_inside

    def _parse_arg_inside(self, line):
        """Parse subsequent argument lines."""
        argname = self.cur_arg_name
        if re.match(r'^[A-Z][a-z]+:$', line):
            if not self.arg_descs[argname][-1].strip():
                self.arg_descs[argname] = self.arg_descs[argname][:-1]
                return True
        elif not line.strip():
            self.arg_descs[argname].append('\n\n')
        elif line[4:].startswith(' '):
            self.arg_descs[argname].append(line.strip() + '\n')
        else:
            self._process_arg(line)
>>>>>>> cb534329
<|MERGE_RESOLUTION|>--- conflicted
+++ resolved
@@ -38,11 +38,7 @@
 import pkg_resources
 
 import qutebrowser
-<<<<<<< HEAD
-from qutebrowser.utils import qtutils, log
-=======
-from qutebrowser.utils import usertypes, qtutils
->>>>>>> cb534329
+from qutebrowser.utils import qtutils, log, usertypes
 
 
 def elide(text, length):
@@ -522,7 +518,6 @@
         sys.excepthook = old_excepthook
 
 
-<<<<<<< HEAD
 class prevent_exceptions:  # pylint: disable=invalid-name
 
     """Decorator to ignore and log exceptions.
@@ -577,7 +572,8 @@
                 return retval
 
         return wrapper
-=======
+
+
 def is_enum(obj):
     """Check if a given object is an enum."""
     try:
@@ -702,5 +698,4 @@
         elif line[4:].startswith(' '):
             self.arg_descs[argname].append(line.strip() + '\n')
         else:
-            self._process_arg(line)
->>>>>>> cb534329
+            self._process_arg(line)